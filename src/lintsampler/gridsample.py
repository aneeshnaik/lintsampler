import numpy as np
import warnings
from functools import reduce
from .unitsample_kd import _unitsample_kd
from .utils import _check_N_samples, _generate_usamples, _choice


<<<<<<< HEAD
def gridsample(
    *edgearrays, f, N_samples=None, seed=None, qmc=False, qmc_engine=None
):
=======
def _gridsample(*edgearrays, f, N_samples=None, seed=None):
>>>>>>> 2bce5908
    """Draw sample(s) from density function defined on k-D grid.
    
    Given a k-dimensional grid shaped :math:`(N_0, N_1, ..., N_{k-1})`, the user
    specifies a sequence of k 1D arrays (lengths :math:`N_0+1, N_1+1`, etc.)
    representing the (not necessarily evenly spaced) gridlines along each
    dimension, and a kD array shaped :math:`(N_0+1, N_1+1, ...)` representing
    the (not necessarily normalised) densities at the grid corners. This
    function then draws a sample (or N samples) from this grid. It first chooses
    a cell (or N cells with replacement), weighting them by their mass
    (estimated by the trapezoid rule) then samples from k-linear interpolant
    within the chosen cell(s).

    Parameters
    ----------
    *edgearrays : one or more 1D array_like
        k arrays representing 'edge lines' of k-dimensional grid. E.g., if grid
        is 3D and shaped N0 x N1 x N2, then provide 3 1D arrays, shaped (N0+1,),
        (N1+1,), (N2+1,) respectively. The edges do *not* need to be evenly
        spaced.
    f : k-D array_like, shape (N0+1 x N1+1 x ... x N{k-1}+1)
        Grid of densities evaluated at vertices of k-dimensional grid. Densities
        should all be positive.
    N_samples : {None, int}, optional
        Number of samples to draw. Default is None, in which case a single
        sample is drawn.
    seed : {None, int, ``numpy.random.Generator``}, optional
        Seed for ``numpy`` random generator. Can be random generator itself, in
        which case it is left unchanged. Default is None, in which case new
        default generator is created. See ``numpy`` random generator docs for
        more information.
    qmc : bool, optional
        Whether to use Quasi-Monte Carlo sampling. Default is False.
    qmc_engine : {None, scipy.stats.qmc.QMCEngine}, optional
        QMC engine to use if qmc flag above is True. Should be subclass of
        scipy QMCEngine, e.g. qmc.Sobol. Should have dimensionality k+1, because
        first k dimensions are used for lintsampling, while last dimension is
        used for cell choice (this happens even if only one cell is given).
        Default is None. In that case, if qmc is True, then a scrambled Sobol
        sequence is used.

    Returns
    -------
    X : scalar, 1D array (length k OR N_samples) or 2D array (N_samples, k)
        Sample(s) from linear interpolant. Scalar if single sample (i.e.,
        N_samples is None) in 1D. 1D array if single sample in k-D OR multiple
        samples in 1D. 2D array if multiple samples in k-D.
    
    Examples
    --------
    
    These examples demonstrate the multiple ways to use ``gridsample``. In
    each case, we'll just generate densities from a uniform distribution, but
    in general they might come from any arbitrary density function.

    1. A single sample from a 1D grid. The grid spans x=0 to x=10, and has 32
    cells (so 33 edges). 
    
    >>> x = np.linspace(0, 10, 33)
    >>> f = np.random.uniform(size=33)
    >>> gridsample(x, f=f)
    0.7355598727871656

    This returns a single scalar: the sampling point within the grid.
    
    2. Multiple samples from a 1D grid (same grid as previous example).
    
    >>> x = np.linspace(0, 10, 33)
    >>> f = np.random.uniform(size=33)
    >>> gridsample(x, f=f, N_samples=4)
    array([0.7432799 , 6.64118763, 9.65968316, 5.39087554])

    This returns a 1D array: the ``N_samples`` sampling points within the grid.

    3. Single sample from a k-D grid. In this case we'll take a 2D grid, with
    32 x 64 cells (so 33 gridlines along one axis and 65 along the other, and
    33x65=2145 intersections with known densities).
    
    >>> x = np.linspace(0, 10, 33)
    >>> y = np.linspace(100, 200, 65)
    >>> f = np.random.uniform(size=(33, 65))
    >>> gridsample(x, y, f=f)
    array([  7.67294632, 190.45302915])

    This returns a 1D array: the single k-D sampling point within the grid.

    4. Multiple samples from a k-D grid (same grid as previous example).
    
    >>> x = np.linspace(0, 10, 33)
    >>> y = np.linspace(100, 200, 65)
    >>> f = np.random.uniform(size=(33, 65))
    >>> gridsample(x, y, f=f, N_samples=5)
    array([[1.35963966e-01, 1.38182930e+02],
           [6.52704300e+00, 1.63109912e+02],
           [4.35226761e+00, 1.49753235e+02],
           [3.56093155e+00, 1.48548481e+02],
           [1.31163401e+00, 1.59335676e+02]])

    This returns a 2D array, shape ``N_samples`` x k: the ``N_samples`` k-D
    samples within the grid.
    """
    # check requested no. samples is None or positive int
    _check_N_samples(N_samples)

    # warn if qmc engine provided but qmc off
    if not qmc and qmc_engine is not None:
        warnings.warn("Provided qmc_engine won't be used as qmc switched off.")
    
    # warn if qmc engine provided and RNG seed provided
    if qmc_engine is not None and seed is not None:
        warnings.warn("Provided random seed won't be used as qmc_engine provided.")

    # check edge arrs 1D, mono. increasing, and match corresponding f dim
    for i, a in enumerate(edgearrays):
        if a.ndim != 1:
            raise TypeError("Expected 1D edge arrays.")
        if len(a) != f.shape[i]:
            raise ValueError(
                "Length of edge array doesn't match corresponding "
                "density grid dimension."
            )
        if np.any(np.diff(a) <= 0):
            raise ValueError("Edge array not monotically increasing.")
            
    # check densities positive everywhere
    if np.any(f < 0):
        raise ValueError("Densities can't be negative")

    # check shapes of edge arrays / f make sense
    if f.shape != tuple(len(a) for a in edgearrays):
        raise ValueError("Shape of densities doesn't match edge array lengths.")

    # generate uniform samples (N_samples, k+1) if N_samples, else (1, k+1)
    # first k dims used for lintsampling, last dim used for cell choice
    if N_samples:
        u = _generate_usamples(N_samples, f.ndim + 1, seed, qmc, qmc_engine)
    else:
        u = _generate_usamples(1, f.ndim + 1, seed, qmc, qmc_engine)

    # randomly choose grid cell(s)
    cells = _gridcell_choice(*edgearrays, f=f, u=u[..., -1])
    if not N_samples:
        cells = cells[0]

    # get 2^k-tuple of densities at cell corners
    corners = _gridcell_corners(f, cells)

    # sample on unit hypercube
    z = _unitsample_kd(*corners, u=u[..., :-1])

    # rescale coordinates (loop over dimensions)
    for d in range(f.ndim):
        e = edgearrays[d]
        if N_samples:
            c = cells[:, d]
            z[:, d] = e[c] + np.diff(e)[c] * z[:, d]
        else:
            c = cells[d]
            z[d] = e[c] + np.diff(e)[c] * z[d]

    # squeeze down to scalar / 1D if appropriate
    if not N_samples and (f.ndim == 1):
        z = z.item()
    elif (f.ndim == 1):
        z = z[:, 0]

    return z


def _gridcell_faverages(f):
    """Given grid of densities, evaluated at corners, calculate cell averages.

    Parameters
    ----------
    f : k-dim numpy array, shape (N0+1 x N1+1 x ... x N{k-1}+1)
        Grid of densities evaluated at corners of k-dimensional grid.

    Returns
    -------
    average : k-dim numpy array, shape (N0 x N1 x ... x N{k-1})
        Density in each grid cell, averaging over 2**k corners. Shape is shape
        of grid.
      
    """
    # infer dimensionality and grid shape
    ndim = f.ndim
    shape = tuple([s - 1 for s in f.shape])

    # loop over corners, add density contribution to sum
    # at each corner construct slice tuple, e.g. a[:-1,:-1,etc] for 1st corner
    sum = np.zeros(shape)
    slice0 = slice(-1)
    slice1 = slice(1, None)
    for i in range(2**ndim):
        n = np.binary_repr(i, width=ndim)
        t = ()
        for d in range(ndim):
            t += ([slice0, slice1][int(n[d])],)
        sum += f[t]
    
    # div. by no. corners for average
    average = sum / 2**ndim
    return average


def _gridcell_volumes(*edgearrays):
    """From a sequence of arrays of edge lines, calculate grid cell volumes.
    
    Calculates difference arrays with numpy.diff, then volumes with outer
    product.

    Parameters
    ----------
    *edgearrays : 1 or more 1D numpy arrays
        k arrays representing 'edge lines' of k-dimensional grid. E.g., if grid
        is 3D and shaped N0 x N1 x N2, then provide 3 1D arrays, shaped (N0+1,),
        (N1+1,), (N2+1,) respectively.
    
    Returns
    -------
    vols : numpy array, k-dimensional, shape (N0 x N1 x ... x N{k-1})
        k-dimensional array containing volumes of grid cells. Shape is shape of
        grid.
    """
    diffarrays = []
    for edgearray in edgearrays:
        diffarrays.append(np.diff(edgearray))
    shape = tuple([d.size for d in diffarrays])
    vols = reduce(np.outer, diffarrays).reshape(shape)
    return vols


def _gridcell_choice(*edgearrays, f, u):
    """From k-dimensional grid of densities, choose mass-weighted cell(s).

    Given a k-dimensional grid, shaped (N0 x N1 x ... x N{k-1}), the user
    specifies a sequence of k 1D arrays (lengths N0+1, N1+1, etc.) representing
    the (not necessarily evenly spaced) gridlines along each dimension, and a
    kD array (shape N0+1 x N1+1 x ...) representing the densities at the grid
    corners. This function then calculates the mass of each grid cell according
    to the trapezoid rule (i.e., the average density over all 2**k corners times
    the volume of the cell), then randomly chooses a cell (or several cell) from
    the set of cells, weighting each cell by its mass in this choice.

    Parameters
    ----------
    *edgearrays : 1 or more 1D numpy arrays
        k arrays representing 'edge lines' of k-dimensional grid. E.g., if grid
        is 3D and shaped N0 x N1 x N2, then provide 3 1D arrays, shaped (N0+1,),
        (N1+1,), (N2+1,) respectively. The edges do *not* need to be evenly
        spaced.
    f : k-dim numpy array, shape (N0+1 x N1+1 x ... x N{k-1}+1)
        Grid of densities evaluated at corners of k-dimensional grid.
    u : 1D numpy array, length N_cells
        Array of uniform samples, length equal to number of desired cells.

    Returns
    -------
    idx : 2D numpy array (N_cells x k)
        Indices along each dimension of randomly sampled cells.
    """
    # calculate cell volumes
    V = _gridcell_volumes(*edgearrays)
    
    # calculate cell average densities
    f_avg = _gridcell_faverages(f)
    
    # mass = density * volume
    m = f_avg * V
    
    # normalise mass and flatten into probability array
    m_norm = m / m.sum()
    p = m_norm.flatten()

    # choose cells
    cells = _choice(p=p, u=u)

    # unravel 1D cell indices into k-D grid indices
    idx = np.stack(np.unravel_index(cells, m_norm.shape), axis=-1)
    return idx


def _gridcell_corners(f, cells):
    """From gridded densities, get densities on 2^k corners of given cells.

    Parameters
    ----------
    f : k-dim numpy array, shape (N0+1 x N1+1 x ... x N{k-1}+1)
        Grid of densities evaluated at corners of k-dimensional grid.
    cells : 2-d numpy array, shape (N, k)
        Grid indices of N chosen cells along the k dimensions of the grid.
        
    Returns
    -------
    corners : 2^k-tuple of 1D numpy arrays, each length N
        Densities at corners of given cells. Conventional ordering applies,
        e.g., in 3D: corners = (f000, f001, f010, f011, f100, f101, f110, f111).

    """
    # infer dimensionality from shape of corner density grid
    ndim = f.ndim
    
    # get loop over 2^k corners, get densities at each
    corners = []
    for i in range(2**ndim):
        
        # binary representation of corner, e.g. [0,0,...,0] is first corner
        n = np.binary_repr(i, width=ndim)
        n = np.array([int(c) for c in n], dtype=int)
 
        # get densities on given corners
        idx = cells + n
        idx = np.split(idx.T, ndim)
        idx = tuple([idxi.squeeze() for idxi in idx])
        corners.append(f[idx])
    return tuple(corners)<|MERGE_RESOLUTION|>--- conflicted
+++ resolved
@@ -5,13 +5,9 @@
 from .utils import _check_N_samples, _generate_usamples, _choice
 
 
-<<<<<<< HEAD
-def gridsample(
+def _gridsample(
     *edgearrays, f, N_samples=None, seed=None, qmc=False, qmc_engine=None
 ):
-=======
-def _gridsample(*edgearrays, f, N_samples=None, seed=None):
->>>>>>> 2bce5908
     """Draw sample(s) from density function defined on k-D grid.
     
     Given a k-dimensional grid shaped :math:`(N_0, N_1, ..., N_{k-1})`, the user
