<<<<<<< HEAD
from .gridsample import gridsample
from .sample import sample
from importlib.metadata import version, PackageNotFoundError

try:
    __version__ = version("lintsampler")
except PackageNotFoundError:
    __version__ = "unknown version"
=======
>>>>>>> 2bce5908

from .lintsampler import LintSampler

__all__ = ["LintSampler"]<|MERGE_RESOLUTION|>--- conflicted
+++ resolved
@@ -1,15 +1,9 @@
-<<<<<<< HEAD
-from .gridsample import gridsample
-from .sample import sample
+from .lintsampler import LintSampler
 from importlib.metadata import version, PackageNotFoundError
 
 try:
     __version__ = version("lintsampler")
 except PackageNotFoundError:
     __version__ = "unknown version"
-=======
->>>>>>> 2bce5908
-
-from .lintsampler import LintSampler
 
 __all__ = ["LintSampler"]