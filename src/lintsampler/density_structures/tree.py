--- conflicted
+++ resolved
@@ -95,11 +95,7 @@
         gc = _GridCache(mins, maxs, pdf, vectorizedpdf, pdf_args, pdf_kwargs)
 
         # set root cell
-<<<<<<< HEAD
-        self.root = _TreeCell(parent=None, idx=0, level=0, grid=self._cache, usecache=self._usecache)
-=======
-        self.root = _TreeCell(parent=None, idx=0, level=0, grid=gc)
->>>>>>> d25917c3
+        self.root = _TreeCell(parent=None, idx=0, level=0, grid=gc, usecache=self._usecache)
         
         # full openings
         leaves = [self.root]
@@ -330,21 +326,15 @@
         self.dx = (grid.maxs - grid.mins) / 2**self.level
         self.vol = np.prod(self.dx)
         
-<<<<<<< HEAD
         if hold_eval:
-            # create a list of corners we need
-            self.positions = self.grid._convert_corners_to_pos(self._get_corners(), self.level)
-            return
+            # get the *real* (not grid) vertices
+            self.positions = grid.convert_corners_to_pos(self._get_grid_corners(), self.level)
             
         else:
             self._evaluate_cell()
             
         # no children yet!
         self.children = None
-=======
-        # calculate corner densities
-        self.corner_densities = self.grid.eval(self._get_grid_corners(), self.level)
->>>>>>> d25917c3
         
         return
     
@@ -364,9 +354,8 @@
     
     def _evaluate_cell(self):
         # calculate corner densities
-        self.corner_densities = self.grid.eval(self._get_corners(), self.level, self.usecache)
-        
-<<<<<<< HEAD
+        self.corner_densities = self.grid.eval(self._get_grid_corners(), self.level, self.usecache)
+        
         # trapezoid mass = volume * average(density)
         self.mass_raw = self.vol * np.average(self.corner_densities)
         
@@ -377,18 +366,12 @@
     
     def create_children(self, batch=False):
 
-=======
-        # no children yet!
-        self.children = None
-
-    def create_children(self):
->>>>>>> d25917c3
         children = []
 
         if batch:
             # create structure for the verticies to be stored
-            _nverticies = 2**(self.grid.ndim)
-            allverticies = np.zeros([_nverticies**2,self.grid.ndim])
+            _nverticies = 2**(self.grid.dim)
+            allverticies = np.zeros([_nverticies**2,self.grid.dim])
 
             # create cells; get positions to batch evaluate
             for cellnumber,idx in enumerate(self._get_child_ids()):
@@ -555,7 +538,6 @@
         # see Notes in class docstring for how levelcaches work
         self._levelcaches = {}
 
-<<<<<<< HEAD
     def eval_positions(self, pos):
         
         return self.pdf(pos,*self.pdf_args,**self.pdf_kwargs)
@@ -575,75 +557,25 @@
             
             # if any corners not in cache, evaluate density fn and cache
             if not m_cached.all():
-                pos = self._convert_corners_to_pos(corners[~m_cached], level)
+                pos = self.convert_corners_to_pos(corners[~m_cached], level)
                 
 
                 if self.vectorizedpdf:
                     densities[~m_cached] = self.pdf(pos,*self.pdf_args,**self.pdf_kwargs)
-                    self.fn_calls += pos.size
 
                 else:
                     new_densities = []
                     for xi in pos:
                         new_densities.append(self.pdf(xi,*self.pdf_args,**self.pdf_kwargs))
-                        self.fn_calls += 1
                     densities[~m_cached] = np.array(new_densities)
 
                 for i, corner in enumerate(corners[~m_cached]):
                     self._cache(corner, level, densities[~m_cached][i])
 
         else:
-            densities = self.pdf(self._convert_corners_to_pos(corners, level),*self.pdf_args,**self.pdf_kwargs)
-
-=======
-    def eval(self, corners, level):
-        """Evaluate PDF at given grid points of given level.
-        
-        Points already in cache are retrieved from cache, otherwise new points
-        are freshly evaluated (and cached).
-
-        Parameters
-        ----------
-        corners : array-like
-            2D array of ints, shape (N, k), where N is the number of points to
-            evaluate and k is the dimensionality of the grid. Each row of
-            corners gives the coordinates of the given point in the grid
-            coordinate system, i.e. the integers spanning 0 to 2^level.
-        level : int
-            The grid refinement level at which the corners are to be evaluated.
-
-        Returns
-        -------
-        densities : ``numpy`` array
-            1D array, length N, giving evaluated densities at the given corners.
-        """
-        # check which corners already in cache
-        m_cached = np.zeros(len(corners), dtype=bool)
-        densities = np.zeros(len(corners), dtype=np.float64)
-        for i, corner in enumerate(corners):
-            f = self._retrieve_from_cache(corner, level)
-            if f:
-                m_cached[i] = True
-                densities[i] = f
-        
-        # if any corners not in cache, evaluate density fn and cache
-        if not m_cached.all():
-            # convert grid coords to real coords
-            pos = self.convert_corners_to_pos(corners[~m_cached], level)
-            
-            # evaluate PDF at given positions
-            if self.vectorizedpdf:
-                densities[~m_cached] = self.pdf(pos,*self.pdf_args,**self.pdf_kwargs)
-            else:
-                new_densities = []
-                for xi in pos:
-                    new_densities.append(self.pdf(xi,*self.pdf_args,**self.pdf_kwargs))
-                densities[~m_cached] = np.array(new_densities)
-
-            # cache new evaluations
-            for i, corner in enumerate(corners[~m_cached]):
-                self._cache(corner, level, densities[~m_cached][i])
->>>>>>> d25917c3
+            densities = self.pdf(self.convert_corners_to_pos(corners, level),*self.pdf_args,**self.pdf_kwargs)
+            #densities = self.pdf(self.x,*self.pdf_args,**self.pdf_kwargs)
+
         return densities
 
     def convert_corners_to_pos(self, corners, level):
